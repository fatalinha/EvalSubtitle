--- conflicted
+++ resolved
@@ -1,10 +1,3 @@
-<<<<<<< HEAD
-# coding: utf-8
-DESCRIPTION = """
-Computes the percentage of subtitles conforming to a max. length
-"""
-
-=======
 #!/usr/bin/env python3
 
 # Licensed under Creative Commons Attribution-NonCommercial-ShareAlike 4.0
@@ -17,8 +10,10 @@
 # See the License for the specific language governing permissions and
 # limitations under the License
 
-import re
->>>>>>> 62ad0c0f
+DESCRIPTION = """
+Computes the percentage of subtitles conforming to a max. length
+"""
+
 import argparse
 import re
 import statistics
